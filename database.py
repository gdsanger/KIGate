--- conflicted
+++ resolved
@@ -56,11 +56,8 @@
     
     This function addresses the issue where existing databases may have been created 
     before new columns were added to models. Without this migration,
-<<<<<<< HEAD
     SQLAlchemy would fail with "table has no column named X" errors.
-=======
     SQLAlchemy would fail when trying to INSERT new records with missing columns.
->>>>>>> f4e921a7
     
     The migration is safe to run multiple times and on fresh databases.
     """
@@ -83,7 +80,6 @@
                 logger.info("Database migration: Adding missing 'duration' column to jobs table")
                 connection.execute(text("ALTER TABLE jobs ADD COLUMN duration INTEGER"))
                 logger.info("Database migration: Successfully added 'duration' column to jobs table")
-<<<<<<< HEAD
             
             if 'client_ip' not in column_names:
                 logger.info("Database migration: Adding missing 'client_ip' column to jobs table")
@@ -94,7 +90,6 @@
                 logger.info("Database migration: Adding missing 'token_count' column to jobs table")
                 connection.execute(text("ALTER TABLE jobs ADD COLUMN token_count INTEGER"))
                 logger.info("Database migration: Successfully added 'token_count' column to jobs table")
-=======
             else:
                 logger.debug("Database migration: 'duration' column already exists in jobs table")
         
@@ -137,7 +132,6 @@
                 logger.info("Database migration: Adding missing 'last_reset_time' column to users table")
                 connection.execute(text("ALTER TABLE users ADD COLUMN last_reset_time DATETIME"))
                 logger.info("Database migration: Successfully added 'last_reset_time' column to users table")
->>>>>>> f4e921a7
                 
     except Exception as e:
         logger.error(f"Error during database migration: {str(e)}")
