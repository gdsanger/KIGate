--- conflicted
+++ resolved
@@ -80,7 +80,6 @@
 
 app = FastAPI(lifespan=lifespan)
 
-<<<<<<< HEAD
 # Middleware for audit logging
 @app.middleware("http")
 async def audit_log_middleware(request: Request, call_next):
@@ -123,10 +122,8 @@
     else:
         # For non-API endpoints, just pass through
         return await call_next(request)
-=======
 # Mount static files
 app.mount("/static", StaticFiles(directory="static"), name="static")
->>>>>>> f4e921a7
 
 def custom_api():
     if app.openapi_schema:
