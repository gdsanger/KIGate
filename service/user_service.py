"""
User service for managing user operations
"""
import uuid
import logging
from typing import List, Optional
from datetime import datetime

from sqlalchemy.ext.asyncio import AsyncSession
from sqlalchemy import select, update, delete
from sqlalchemy.orm import Session

from model.user import User, UserCreate, UserUpdate, UserResponse, UserWithSecret
from service.graph_service import get_graph_service

logger = logging.getLogger(__name__)


class UserService:
    """Service for user management operations"""
    
    @staticmethod
    async def create_user(db: AsyncSession, user_data: UserCreate, send_email: bool = True) -> UserWithSecret:
        """Create a new user"""
        # Generate client_id and client_secret
        client_id = str(uuid.uuid4())
        
        db_user = User(
            client_id=client_id,
            name=user_data.name,
            email=user_data.email,
<<<<<<< HEAD
            role=user_data.role,
            is_active=user_data.is_active
=======
            is_active=user_data.is_active,
            rpm_limit=user_data.rpm_limit,
            tpm_limit=user_data.tpm_limit
>>>>>>> 71cece00
        )
        
        # Generate client secret
        client_secret = db_user.generate_client_secret()
        
        db.add(db_user)
        await db.flush()
        await db.refresh(db_user)
        
        # Send email notification if user has email and send_email is True
        if send_email and user_data.email:
            try:
                graph_service = get_graph_service()
                email_sent = await graph_service.send_new_user_credentials_email(
                    user_name=user_data.name,
                    user_email=user_data.email,
                    client_id=client_id,
                    client_secret=client_secret
                )
                
                if email_sent:
                    logger.info(f"Welcome email sent successfully to {user_data.email}")
                else:
                    logger.warning(f"Failed to send welcome email to {user_data.email}")
            except Exception as e:
                logger.error(f"Error sending welcome email: {e}")
                # Don't fail user creation if email fails
        
        return UserWithSecret.model_validate(db_user)
    
    @staticmethod
    async def get_user(db: AsyncSession, client_id: str) -> Optional[UserResponse]:
        """Get user by client_id"""
        result = await db.execute(select(User).where(User.client_id == client_id))
        user = result.scalar_one_or_none()
        
        if user:
            return UserResponse.model_validate(user)
        return None
    
    @staticmethod
    async def get_user_with_secret(db: AsyncSession, client_id: str) -> Optional[UserWithSecret]:
        """Get user with secret by client_id (admin only)"""
        result = await db.execute(select(User).where(User.client_id == client_id))
        user = result.scalar_one_or_none()
        
        if user:
            return UserWithSecret.model_validate(user)
        return None
    
    @staticmethod
    async def get_users(db: AsyncSession, skip: int = 0, limit: int = 100) -> List[UserResponse]:
        """Get all users with pagination"""
        result = await db.execute(
            select(User).offset(skip).limit(limit).order_by(User.created_at.desc())
        )
        users = result.scalars().all()
        
        return [UserResponse.model_validate(user) for user in users]
    
    @staticmethod
    async def get_users_with_secrets(db: AsyncSession, skip: int = 0, limit: int = 100) -> List[UserWithSecret]:
        """Get all users with secrets for admin use"""
        result = await db.execute(
            select(User).offset(skip).limit(limit).order_by(User.created_at.desc())
        )
        users = result.scalars().all()
        
        return [UserWithSecret.model_validate(user) for user in users]
    
    @staticmethod
    async def get_all_users(db: AsyncSession, skip: int = 0, limit: int = 100) -> List[UserResponse]:
        """Get all users - alias for get_users"""
        return await UserService.get_users(db, skip, limit)
    
    @staticmethod
    async def update_user(db: AsyncSession, client_id: str, user_data: UserUpdate) -> Optional[UserResponse]:
        """Update user information"""
        result = await db.execute(select(User).where(User.client_id == client_id))
        user = result.scalar_one_or_none()
        
        if not user:
            return None
        
        # Update only provided fields
        update_data = user_data.model_dump(exclude_unset=True)
        for field, value in update_data.items():
            setattr(user, field, value)
        
        await db.flush()
        await db.refresh(user)
        
        return UserResponse.model_validate(user)
    
    @staticmethod
    async def delete_user(db: AsyncSession, client_id: str) -> bool:
        """Delete user by client_id"""
        result = await db.execute(select(User).where(User.client_id == client_id))
        user = result.scalar_one_or_none()
        
        if not user:
            return False
        
        await db.delete(user)
        return True
    
    @staticmethod
    async def regenerate_client_secret(db: AsyncSession, client_id: str, send_email: bool = True) -> Optional[str]:
        """Regenerate client secret for a user"""
        result = await db.execute(select(User).where(User.client_id == client_id))
        user = result.scalar_one_or_none()
        
        if not user:
            return None
        
        new_secret = user.generate_client_secret()
        await db.flush()
        
        # Send email notification if user has email and send_email is True
        if send_email and user.email:
            try:
                graph_service = get_graph_service()
                email_sent = await graph_service.send_secret_regenerated_email(
                    user_name=user.name,
                    user_email=user.email,
                    client_id=client_id,
                    new_client_secret=new_secret
                )
                
                if email_sent:
                    logger.info(f"Secret regeneration email sent successfully to {user.email}")
                else:
                    logger.warning(f"Failed to send secret regeneration email to {user.email}")
            except Exception as e:
                logger.error(f"Error sending secret regeneration email: {e}")
                # Don't fail secret regeneration if email fails
        
        return new_secret
    
    @staticmethod
    async def authenticate_user(db: AsyncSession, client_id: str, client_secret: str) -> Optional[User]:
        """Authenticate user with client_id and client_secret"""
        result = await db.execute(
            select(User).where(
                User.client_id == client_id,
                User.is_active == True
            )
        )
        user = result.scalar_one_or_none()
        
        if user and user.verify_secret(client_secret):
            # Update last login
            user.update_last_login()
            await db.flush()
            return user
        
        return None
    
    @staticmethod
    async def toggle_user_status(db: AsyncSession, client_id: str) -> Optional[UserResponse]:
        """Toggle user active status"""
        result = await db.execute(select(User).where(User.client_id == client_id))
        user = result.scalar_one_or_none()
        
        if not user:
            return None
        
        user.is_active = not user.is_active
        await db.flush()
        await db.refresh(user)
        
        return UserResponse.model_validate(user)<|MERGE_RESOLUTION|>--- conflicted
+++ resolved
@@ -29,14 +29,11 @@
             client_id=client_id,
             name=user_data.name,
             email=user_data.email,
-<<<<<<< HEAD
             role=user_data.role,
-            is_active=user_data.is_active
-=======
             is_active=user_data.is_active,
             rpm_limit=user_data.rpm_limit,
             tpm_limit=user_data.tpm_limit
->>>>>>> 71cece00
+
         )
         
         # Generate client secret
